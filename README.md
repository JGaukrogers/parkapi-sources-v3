--- conflicted
+++ resolved
@@ -13,11 +13,8 @@
 | Barrierefreie Reisekette Baden-Württemberg: PKW-Parkplätze an Bushaltestellen     | car     | push (csv)  | `bfrk_bw_spnv_car`   | no       |
 | Barrierefreie Reisekette Baden-Württemberg: Fahrrad-Parkplätze an Bahnhöfen       | bike    | push (csv)  | `bfrk_bw_oepnv_bike` | no       |
 | Barrierefreie Reisekette Baden-Württemberg: Fahrrad-Parkplätze an Bushaltestellen | bike    | push (csv)  | `bfrk_bw_spnv_bike`  | no       |
-<<<<<<< HEAD
-| Stadt Ellwangen                                                                   | car     | push (xlsx)| `ellwangen`          | no       |
-=======
+| Stadt Ellwangen                                                                   | car     | push (xlsx) | `ellwangen`          | no       |
 | Stadt Buchen                                                                      | car     | push (json) | `buchen`             | yes      |
->>>>>>> 08e41213
 | Stadt Freiburg                                                                    | car     | pull        | `freiburg`           | yes      |
 | Stadt Heidelberg                                                                  | car     | pull        | `heidelberg`         | yes      |
 | Stadt Karlsruhe                                                                   | car     | pull        | `karlsruhe`          | yes      |
