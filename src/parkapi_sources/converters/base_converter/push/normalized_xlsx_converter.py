"""
Copyright 2024 binary butterfly GmbH
Use of this source code is governed by an MIT-style license that can be found in the LICENSE.txt.
"""

from abc import ABC
from datetime import datetime, timezone
from typing import Any

from openpyxl.cell import Cell
from openpyxl.workbook.workbook import Workbook
from validataclass.exceptions import ValidationError

from parkapi_sources.exceptions import ImportParkingSiteException
from parkapi_sources.models import StaticParkingSiteInput

from .xlsx_converter import XlsxConverter


class NormalizedXlsxConverter(XlsxConverter, ABC):
    """
    This converter acts as a base class for normalized XLSX files which always follow the same default layout. If you want to add another
    source, you will have to subclass this converter and add `source_info` to it. If there are any minor changes, you can overwrite the
    specific properties or methods in your child class.
    """

    # If there are more tables with our defined format, it would make sense to move header_row to XlsxConverter
    header_row: dict[str, str] = {
        'ID': 'uid',
        'Name': 'name',
        'Art der Anlage': 'type',
        'Betreiber Name': 'operator_name',
        'Längengrad': 'lon',
        'Breitengrad': 'lat',
        'Adresse mit PLZ und Stadt': 'address',
        'Maximale Parkdauer': 'max_stay',
        'Anzahl Stellplätze': 'capacity',
        'Anzahl Carsharing-Parkplätze': 'capacity_carsharing',
        'Anzahl Ladeplätze': 'capacity_charging',
        'Anzahl Frauenparkplätze': 'capacity_woman',
        'Anzahl Behindertenparkplätze': 'capacity_disabled',
        'Anlage beleuchtet?': 'has_lighting',
        'gebührenpflichtig?': 'has_fee',
        'Existieren Live-Daten?': 'has_realtime_data',
        'Gebühren-Informationen': 'fee_description',
        'Webseite': 'public_url',
        'Park&Ride': 'is_park_and_ride',
        '24/7 geöffnet?': 'opening_hours_is_24_7',
        'Öffnungszeiten Mo-Fr Beginn': 'opening_hours_weekday_begin',
        'Öffnungszeiten Mo-Fr Ende': 'opening_hours_weekday_end',
        'Öffnungszeiten Sa Beginn': 'opening_hours_saturday_begin',
        'Öffnungszeiten Sa Ende': 'opening_hours_saturday_end',
        'Öffnungszeiten So Beginn': 'opening_hours_sunday_begin',
        'Öffnungszeiten So Ende': 'opening_hours_sunday_end',
        'Weitere öffentliche Informationen': 'description',
    }
    # If there are more tables with our defined format, it would make sense to move type_mapping to XlsxConverter
    type_mapping: dict[str, str] = {
        'Parkplatz': 'OFF_STREET_PARKING_GROUND',
        'Parkhaus': 'CAR_PARK',
        'Tiefgarage': 'UNDERGROUND',
        'Am Straßenrand': 'ON_STREET',
    }

    def handle_xlsx(self, workbook: Workbook) -> tuple[list[StaticParkingSiteInput], list[ImportParkingSiteException]]:
        worksheet = workbook.active
        mapping: dict[str, int] = self.get_mapping_by_header(next(worksheet.rows))

        static_parking_site_errors: list[ImportParkingSiteException] = []
        static_parking_site_inputs: list[StaticParkingSiteInput] = []

        for row in worksheet.iter_rows(min_row=2):
            # ignore empty lines as LibreOffice sometimes adds empty rows at the end of a file
            if row[0].value is None:
                continue
            parking_site_dict = self.map_row_to_parking_site_dict(
                mapping, row, **{'column_names': [cell.value for cell in next(worksheet.rows)]}
            )

            try:
                static_parking_site_inputs.append(self.static_parking_site_validator.validate(parking_site_dict))
            except ValidationError as e:
                static_parking_site_errors.append(
                    ImportParkingSiteException(
                        source_uid=self.source_info.uid,
                        parking_site_uid=parking_site_dict.get('uid'),
                        message=f'invalid static parking site data {parking_site_dict}: {e.to_dict()}',
                    )
                )
                continue

        return static_parking_site_inputs, static_parking_site_errors

<<<<<<< HEAD
    def map_row_to_parking_site_dict(self, mapping: dict[str, int], row: list[Cell], column_names: list[str]) -> dict[str, Any]:
=======
    def map_row_to_parking_site_dict(self, mapping: dict[str, int], row: tuple[Cell, ...]) -> dict[str, Any]:
>>>>>>> 52d7b40b
        parking_site_raw_dict: dict[str, str] = {}
        for field in mapping.keys():
            parking_site_raw_dict[field] = row[mapping[field]].value

        parking_site_dict = {key: value for key, value in parking_site_raw_dict.items() if not key.startswith('opening_hours_')}
        opening_hours_input = self.excel_opening_time_validator.validate(
            {key: value for key, value in parking_site_raw_dict.items() if key.startswith('opening_hours_')}
        )
        parking_site_dict['opening_hours'] = opening_hours_input.get_osm_opening_hours()
        parking_site_dict['type'] = self.type_mapping.get(parking_site_dict.get('type'))
        parking_site_dict['static_data_updated_at'] = datetime.now(tz=timezone.utc).isoformat()

        return parking_site_dict<|MERGE_RESOLUTION|>--- conflicted
+++ resolved
@@ -74,7 +74,9 @@
             if row[0].value is None:
                 continue
             parking_site_dict = self.map_row_to_parking_site_dict(
-                mapping, row, **{'column_names': [cell.value for cell in next(worksheet.rows)]}
+                mapping, row, **{
+                  'column_names': [cell.value for cell in next(worksheet.rows)]
+                }
             )
 
             try:
@@ -91,11 +93,7 @@
 
         return static_parking_site_inputs, static_parking_site_errors
 
-<<<<<<< HEAD
-    def map_row_to_parking_site_dict(self, mapping: dict[str, int], row: list[Cell], column_names: list[str]) -> dict[str, Any]:
-=======
-    def map_row_to_parking_site_dict(self, mapping: dict[str, int], row: tuple[Cell, ...]) -> dict[str, Any]:
->>>>>>> 52d7b40b
+    def map_row_to_parking_site_dict(self, mapping: dict[str, int], row: tuple[Cell, ...], column_names: list[str]) -> dict[str, Any]:
         parking_site_raw_dict: dict[str, str] = {}
         for field in mapping.keys():
             parking_site_raw_dict[field] = row[mapping[field]].value
