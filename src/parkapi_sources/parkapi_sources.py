"""
Copyright 2024 binary butterfly GmbH
Use of this source code is governed by an MIT-style license that can be found in the LICENSE.txt.
"""

from typing import Optional, Type

from .converters import (
    BahnV2PullConverter,
    BaseConverter,
    BfrkBwOepnvBikePushConverter,
    BfrkBwOepnvCarPushConverter,
    BfrkBwSpnvBikePushConverter,
    BfrkBwSpnvCarPushConverter,
<<<<<<< HEAD
    EllwangenPushConverter,
=======
    BuchenPushConverter,
>>>>>>> 08e41213
    FreiburgPullConverter,
    HeidelbergPullConverter,
    KarlsruhePullConverter,
    KienzlerPullConverter,
    MannheimPushConverter,
    NeckarsulmBikePushConverter,
    NeckarsulmPushConverter,
    PbwPullConverter,
    PforzheimPushConverter,
    PumBwPushConverter,
    ReutlingenPushConverter,
    StuttgartPushConverter,
    UlmPullConverter,
    VrsParkAndRidePushConverter,
)
from .converters.base_converter.pull import PullConverter
from .converters.base_converter.push import PushConverter
from .exceptions import MissingConfigException, MissingConverterException
from .util import ConfigHelper


class ParkAPISources:
    converter_classes: list[Type[BaseConverter]] = [
        BahnV2PullConverter,
        BfrkBwOepnvBikePushConverter,
        BfrkBwOepnvCarPushConverter,
        BfrkBwSpnvBikePushConverter,
        BfrkBwSpnvCarPushConverter,
<<<<<<< HEAD
        EllwangenPushConverter,
=======
        BuchenPushConverter,
>>>>>>> 08e41213
        FreiburgPullConverter,
        HeidelbergPullConverter,
        KarlsruhePullConverter,
        KienzlerPullConverter,
        MannheimPushConverter,
        NeckarsulmBikePushConverter,
        NeckarsulmPushConverter,
        PbwPullConverter,
        PforzheimPushConverter,
        PumBwPushConverter,
        ReutlingenPushConverter,
        StuttgartPushConverter,
        UlmPullConverter,
        VrsParkAndRidePushConverter,
    ]
    config_helper: ConfigHelper
    converter_by_uid: dict[str, BaseConverter]

    def __init__(
        self,
        config: Optional[dict] = None,
        converter_uids: Optional[list[str]] = None,
        no_pull_converter: bool = False,
        no_push_converter: bool = False,
    ):
        self.config_helper = ConfigHelper(config=config)
        self.converter_by_uid = {}

        converter_classes_by_uid: dict[str, Type[BaseConverter]] = {
            converter_class.source_info.uid: converter_class for converter_class in self.converter_classes
        }

        if converter_uids is None:
            converter_uids = list(converter_classes_by_uid.keys())

        for converter_uid in converter_uids:
            if no_push_converter and issubclass(converter_classes_by_uid[converter_uid], PushConverter):
                continue

            if no_pull_converter and issubclass(converter_classes_by_uid[converter_uid], PullConverter):
                continue

            if converter_uid not in converter_classes_by_uid.keys():
                raise MissingConverterException(f'Converter {converter_uid} does not exist.')

            self.converter_by_uid[converter_uid] = converter_classes_by_uid[converter_uid](config_helper=self.config_helper)

    def check_credentials(self):
        for converter in self.converter_by_uid.values():
            for config_key in converter.required_config_keys:
                if self.config_helper.get(config_key) is None:
                    raise MissingConfigException(f'Config key {config_key} is missing.')<|MERGE_RESOLUTION|>--- conflicted
+++ resolved
@@ -12,11 +12,8 @@
     BfrkBwOepnvCarPushConverter,
     BfrkBwSpnvBikePushConverter,
     BfrkBwSpnvCarPushConverter,
-<<<<<<< HEAD
     EllwangenPushConverter,
-=======
     BuchenPushConverter,
->>>>>>> 08e41213
     FreiburgPullConverter,
     HeidelbergPullConverter,
     KarlsruhePullConverter,
@@ -45,11 +42,8 @@
         BfrkBwOepnvCarPushConverter,
         BfrkBwSpnvBikePushConverter,
         BfrkBwSpnvCarPushConverter,
-<<<<<<< HEAD
         EllwangenPushConverter,
-=======
         BuchenPushConverter,
->>>>>>> 08e41213
         FreiburgPullConverter,
         HeidelbergPullConverter,
         KarlsruhePullConverter,
